package main

import (
	"context"
	"errors"
	"testing"

	"github.com/qrdl/testaroli"
)

func TestSuccess(t *testing.T) {
	mock := testaroli.New(context.TODO(), t)

	testaroli.Override(1, accStatus, func(acc string) AccStatus {
		testaroli.Expectation().CheckArgs(acc)
		return AccStatusDebitable
	})("1024")

	testaroli.Override(1, accStatus, func(acc string) AccStatus {
		testaroli.Expectation().CheckArgs(acc)
		return AccStatusCreditable
	})("2048")

	testaroli.Override(1, accBalance, func(acc string) float64 {
		testaroli.Expectation().CheckArgs(acc)
		return 1000
	})("1024")

	testaroli.Override(1, debit, func(acc string, amount float64) {
		testaroli.Expectation().CheckArgs(acc, amount)
	})("1024", 200)

	testaroli.Override(1, credit, func(acc string, amount float64) {
		testaroli.Expectation().CheckArgs(acc, amount)
	})("2048", 200)

	err := transfer("1024", "2048", 200)
	testError(t, nil, err)
	testError(t, nil, mock.ExpectationsWereMet())
}

func TestNoEnoughFunds(t *testing.T) {
	mock := testaroli.New(context.TODO(), t)

	testaroli.Override(1, accStatus, func(acc string) AccStatus {
		testaroli.Expectation().CheckArgs(acc)
		return AccStatusDebitable
	})("1024")

	testaroli.Override(1, accStatus, func(acc string) AccStatus {
		testaroli.Expectation().CheckArgs(acc)
		return AccStatusCreditable
	})("2048")

	testaroli.Override(1, accBalance, func(acc string) float64 {
		testaroli.Expectation().Expect("1024").CheckArgs(acc)
		return 100
	})

	err := transfer("1024", "2048", 200)
	testError(t, ErrNotEnoughFunds, err)
	testError(t, nil, mock.ExpectationsWereMet())
}

type contextKey int
<<<<<<< HEAD

=======
>>>>>>> 7d9040a1
const key = contextKey(1)

func TestNotCreditable(t *testing.T) {
	mock := testaroli.New(context.WithValue(context.TODO(), key, "1024"), t)
	defer func() { testError(t, nil, mock.ExpectationsWereMet()) }()

	testaroli.Override(2, accStatus, func(acc string) AccStatus {
		f := testaroli.Expectation()
		if f.RunNumber() == 0 {
			f.Expect(f.Context().Value(key).(string))
		} else {
			f.Expect("2048")
		}
		f.CheckArgs(acc)
		return AccStatusDebitable
	})

	err := transfer("1024", "2048", 200)
	testError(t, ErrInvalid, err)
}

func testError(t *testing.T, expected, actual error) {
	t.Helper()
	if expected == nil && actual != nil {
		t.Errorf("got [%v] error when no error expected", actual)
		return
	}
	if expected != nil && actual == nil {
		t.Errorf("no error reported when [%v] error expected", expected)
		return
	}
	if !errors.Is(expected, actual) {
		t.Errorf("got [%v] error when [%v] error expected", actual, expected)
		return
	}
}<|MERGE_RESOLUTION|>--- conflicted
+++ resolved
@@ -63,10 +63,6 @@
 }
 
 type contextKey int
-<<<<<<< HEAD
-
-=======
->>>>>>> 7d9040a1
 const key = contextKey(1)
 
 func TestNotCreditable(t *testing.T) {
